#pragma once
#define __PLATFORM_H__

/*----------------------------------------------------------------------------
| File:
|   platform.h
|
| Description:
|   XCPlite internal header file for platform.c
|
| Copyright (c) Vector Informatik GmbH. All rights reserved.
| See LICENSE file in the project root for details.
|
 ----------------------------------------------------------------------------*/

//-------------------------------------------------------------------------------------------------
// Platform defines

// 64 Bit or 32 Bit platform
#if defined(__x86_64__) || defined(_M_X64) || defined(__aarch64__) || defined(_WIN64)
#define PLATFORM_64BIT
#else
#define PLATFORM_32BIT
#endif

// Windows or Linux/macOS ?
#if defined(_WIN32) || defined(_WIN64)

#define _WIN

#if defined(_WIN32) && defined(_WIN64)
// #error "defined(_WIN32) && defined(_WIN64)"
#undef _WIN32 // @@@@ TODO: Remove this line
#endif
#if defined(_LINUX) || defined(_LINUX64) || defined(_LINUX32)
#error "defined(_LINUX) || defined(_LINUX64) || defined(_LINUX32)"
#endif

#else

#define _LINUX

#if defined(_ix64_) || defined(__x86_64__) || defined(__aarch64__)
#define _LINUX64
#ifdef __APPLE__
#define _MACOS
#endif
#else
#error "32 Bit OS not supported"
#define _LINUX32
#ifdef __APPLE__
#define _MACOS32
#endif
#endif

#if defined(_WIN) || defined(_WIN64) || defined(_WIN32)
#error "defined(_WIN) || defined(_WIN64) || defined(_WIN32)"
#endif

#endif

#ifdef _WIN
#define WIN32_LEAN_AND_MEAN

#else
#ifndef _DEFAULT_SOURCE
#define _DEFAULT_SOURCE
#endif
#endif

#if !defined(_WIN) && !defined(_LINUX) && !defined(_MACOS)
#error "Please define platform _WIN or _MACOS or _LINUX"
#endif

//-------------------------------------------------------------------------------------------------
// Platform specific functions

#include <stdbool.h> // for bool
#include <stdint.h>  // for uintxx_t, uint_fastxx_t

#if defined(_WIN)

#include <stdio.h>

#include <time.h>
#include <windows.h>

#elif defined(_LINUX) || defined(_MACOS) // Linux

#include <pthread.h>

#include <stdatomic.h>
<<<<<<< HEAD
#define ATOMIC_BOOL_TYPE bool
=======
#define ATOMIC_BOOL_TYPE uint_fast8_t
#define ATOMIC_BOOL atomic_uint_fast8_t
>>>>>>> cc019eb1

#include <arpa/inet.h>
#include <errno.h>
#include <sys/socket.h>

#else

#error "Please define platform _WIN or _MACOS or _LINUX"

#endif

#include "main_cfg.h" // for OPTION_xxx

#if !defined(_WIN) && !defined(_LINUX) && !defined(_MACOS)
#error "Please define platform _WIN, _MACOS or _LINUX"
#endif

//-------------------------------------------------------------------------------
// Keyboard

#ifdef OPTION_ENABLE_KEYBOARD

#ifdef _LINUX
#include <termios.h>
int _getch(void);
int _kbhit(void);
#endif

#ifdef _WIN
#include <conio.h>
#endif

#endif // PLATFORM_ENABLE_KEYBOARD

//-------------------------------------------------------------------------------
// Safe sprintf, strncpy, ...

#if defined(_WIN) // Windows

#define SPRINTF(dest, format, ...) sprintf_s((char *)dest, sizeof(dest), format, __VA_ARGS__)
#define SNPRINTF(dest, len, format, ...) sprintf_s((char *)dest, len, format, __VA_ARGS__)
#define STRNCPY(dest, src, n) strncpy(dest, src, n)
#define STRNLEN(s, n) strnlen_s(s, n)

#elif defined(_LINUX) // Linux

#define SPRINTF(dest, format, ...) snprintf((char *)dest, sizeof(dest), format, __VA_ARGS__)
#define SNPRINTF(dest, len, format, ...) snprintf((char *)dest, len, format, __VA_ARGS__)
#define STRNCPY strncpy
#define STRNLEN strnlen

#endif

#ifdef __cplusplus
extern "C" {
#endif

//-------------------------------------------------------------------------------
// Delay

// Delay based on clock
void sleepNs(uint32_t ns);

// Delay - Less precise and less CPU load, not based on clock, time domain different
void sleepMs(uint32_t ms);

//-------------------------------------------------------------------------------
// Mutex

#if defined(_WIN) // Windows

#define MUTEX CRITICAL_SECTION
#define mutexLock EnterCriticalSection
#define mutexUnlock LeaveCriticalSection

#elif defined(_LINUX) // Linux

#define MUTEX pthread_mutex_t
#define MUTEX_INTIALIZER PTHREAD_MUTEX_INITIALIZER
#define mutexLock pthread_mutex_lock
#define mutexUnlock pthread_mutex_unlock

#endif

void mutexInit(MUTEX *m, bool recursive, uint32_t spinCount);
void mutexDestroy(MUTEX *m);

//-------------------------------------------------------------------------------
// Threads

#if defined(_WIN) // Windows

typedef HANDLE THREAD;
#define create_thread(h, t) *h = CreateThread(0, 0, t, NULL, 0, NULL)
#define join_thread(h) WaitForSingleObject(h, INFINITE);
#define cancel_thread(h)                                                                                                                                                           \
    {                                                                                                                                                                              \
        TerminateThread(h, 0);                                                                                                                                                     \
        WaitForSingleObject(h, 1000);                                                                                                                                              \
        CloseHandle(h);                                                                                                                                                            \
    }

#elif defined(_LINUX) // Linux

typedef pthread_t THREAD;
#define create_thread(h, t) pthread_create(h, NULL, t, NULL)
#define join_thread(h) pthread_join(h, NULL)
#define cancel_thread(h)                                                                                                                                                           \
    {                                                                                                                                                                              \
        pthread_detach(h);                                                                                                                                                         \
        pthread_cancel(h);                                                                                                                                                         \
    }
#define yield_thread(void) sched_yield(void)

#endif

//-------------------------------------------------------------------------------
// Thread local storage

#ifdef __cplusplus
#define THREAD_LOCAL thread_local
#elif defined(__STDC_VERSION__) && __STDC_VERSION__ >= 201112L
#define THREAD_LOCAL _Thread_local
#elif defined(__GNUC__)
#define THREAD_LOCAL __thread
#elif defined(_MSC_VER)
#define THREAD_LOCAL __declspec(thread)
#else
#define THREAD_LOCAL static // Fallback to static (not thread-safe)
#warning "Thread-local storage not supported, falling back to static"
#endif

//-------------------------------------------------------------------------------
// Platform independent socket functions

#if defined(OPTION_ENABLE_TCP) || defined(OPTION_ENABLE_UDP)

#ifdef _LINUX // Linux sockets

#define SOCKET int
#define INVALID_SOCKET (-1)

#define SOCKADDR_IN struct sockaddr_in
#define SOCKADDR struct sockaddr

#define SOCKET_ERROR_ABORT EBADF
#define SOCKET_ERROR_RESET EBADF
#define SOCKET_ERROR_INTR EBADF
#define SOCKET_ERROR_WBLOCK EAGAIN

#undef htonll
#define htonll(val) ((((uint64_t)htonl((uint32_t)val)) << 32) + htonl((uint32_t)(val >> 32)))

#define socketGetLastError(void) errno

#endif

#if defined(_WIN) // Windows // Windows sockets or XL-API

#include <winsock2.h>
#include <ws2tcpip.h>

#define SOCKET_ERROR_OTHER 1
#define SOCKET_ERROR_WBLOCK WSAEWOULDBLOCK
#define SOCKET_ERROR_ABORT WSAECONNABORTED
#define SOCKET_ERROR_RESET WSAECONNRESET
#define SOCKET_ERROR_INTR WSAEINTR

int32_t socketGetLastError(void);

#endif

// Timestamp mode
#define SOCKET_TIMESTAMP_NONE 0    // No timestamps
#define SOCKET_TIMESTAMP_HW 1      // Hardware clock
#define SOCKET_TIMESTAMP_HW_SYNT 2 // Hardware clock syntonized to PC clock
#define SOCKET_TIMESTAMP_PC 3      // PC clock

// Clock mode
#define SOCKET_TIMESTAMP_FREE_RUNNING 0
#define SOCKET_TIMESTAMP_SOFTWARE_SYNC 1

bool socketStartup(void);
void socketCleanup(void);
bool socketOpen(SOCKET *sp, bool useTCP, bool nonBlocking, bool reuseaddr, bool timestamps);
bool socketBind(SOCKET sock, uint8_t *addr, uint16_t port);
bool socketJoin(SOCKET sock, uint8_t *maddr);
bool socketListen(SOCKET sock);
SOCKET socketAccept(SOCKET sock, uint8_t *addr);
int16_t socketRecv(SOCKET sock, uint8_t *buffer, uint16_t bufferSize, bool waitAll);
int16_t socketRecvFrom(SOCKET sock, uint8_t *buffer, uint16_t bufferSize, uint8_t *srcAddr, uint16_t *srcPort, uint64_t *time);
int16_t socketSend(SOCKET sock, const uint8_t *buffer, uint16_t bufferSize);
int16_t socketSendTo(SOCKET sock, const uint8_t *buffer, uint16_t bufferSize, const uint8_t *addr, uint16_t port, uint64_t *time);
bool socketShutdown(SOCKET sock);
bool socketClose(SOCKET *sp);
#ifdef OPTION_ENABLE_GET_LOCAL_ADDR
bool socketGetLocalAddr(uint8_t *mac, uint8_t *addr);
#endif

#endif

//-------------------------------------------------------------------------------
// High resolution clock

#ifdef OPTION_CLOCK_TICKS_1NS

#define CLOCK_TICKS_PER_M (1000000000ULL * 60)
#define CLOCK_TICKS_PER_S 1000000000
#define CLOCK_TICKS_PER_MS 1000000
#define CLOCK_TICKS_PER_US 1000
#define CLOCK_TICKS_PER_NS 1

#else

#ifndef OPTION_CLOCK_TICKS_1US
#error "Please define OPTION_CLOCK_TICKS_1NS or OPTION_CLOCK_TICKS_1US"
#endif

#define CLOCK_TICKS_PER_S 1000000
#define CLOCK_TICKS_PER_MS 1000
#define CLOCK_TICKS_PER_US 1

#endif

// Clock
bool clockInit(void);
uint64_t clockGet(void);
uint64_t clockGetLast(void);
char *clockGetString(char *s, uint32_t l, uint64_t c);
char *clockGetTimeString(char *s, uint32_t l, int64_t c);

//-------------------------------------------------------------------------------
// Atomic operations

// Atomic operations emulation for Windows
#ifdef _WIN

#ifdef _WIN32_
#error "Windows32 not implemented yet"
#endif
#ifdef _WIN64
//#error "Remove this line to enable Windows64 atomic emulation, this is for demonstration and test purposes only"
#endif

// On Windows 64 we rely on the x86-64 strong memory model and assume atomic 64 bit load/store
// Use a mutex for thread safe atomic_fetch_add/sub and atomic_compare_exchange
// The windows version is for demonstration and test purposes, not optimized for minimal locking overhead
#define memory_order_acq_rel 0
#define memory_order_relaxed 0
#define memory_order_acquire 0
#define memory_order_release 0

<<<<<<< HEAD
#define atomic_bool uint64_t
=======
>>>>>>> cc019eb1
#define atomic_uint_fast64_t uint64_t
#define atomic_uintptr_t uintptr_t
#define atomic_uint_fast8_t uint64_t

#define ATOMIC_BOOL_TYPE uint64_t
<<<<<<< HEAD
=======
#define ATOMIC_BOOL uint64_t
>>>>>>> cc019eb1

#define atomic_store_explicit(a, b, c) (*(a)) = (b)
#define atomic_load_explicit(a, b) (*(a))

extern MUTEX gWinMutex;

uint64_t atomic_exchange_explicit(uint64_t *a, uint64_t b, int c);
uint64_t atomic_fetch_add_explicit(uint64_t *a, uint64_t b, int c);
uint64_t atomic_fetch_sub_explicit(uint64_t *a, uint64_t b, int c);
bool atomic_compare_exchange_strong_explicit(uint64_t *a, uint64_t *b, uint64_t c, int d, int e);
bool atomic_compare_exchange_weak_explicit(uint64_t *a, uint64_t *b, uint64_t c, int d, int e);
bool atomic_compare_exchange_strong_explicit(uint64_t *a, uint64_t *b, uint64_t c, int d, int e);
bool atomic_compare_exchange_weak_explicit(uint64_t *a, uint64_t *b, uint64_t c, int d, int e);

#endif

#ifdef __cplusplus
} // extern "C"
#endif
<|MERGE_RESOLUTION|>--- conflicted
+++ resolved
@@ -1,382 +1,371 @@
-#pragma once
-#define __PLATFORM_H__
-
-/*----------------------------------------------------------------------------
-| File:
-|   platform.h
-|
-| Description:
-|   XCPlite internal header file for platform.c
-|
-| Copyright (c) Vector Informatik GmbH. All rights reserved.
-| See LICENSE file in the project root for details.
-|
- ----------------------------------------------------------------------------*/
-
-//-------------------------------------------------------------------------------------------------
-// Platform defines
-
-// 64 Bit or 32 Bit platform
-#if defined(__x86_64__) || defined(_M_X64) || defined(__aarch64__) || defined(_WIN64)
-#define PLATFORM_64BIT
-#else
-#define PLATFORM_32BIT
-#endif
-
-// Windows or Linux/macOS ?
-#if defined(_WIN32) || defined(_WIN64)
-
-#define _WIN
-
-#if defined(_WIN32) && defined(_WIN64)
-// #error "defined(_WIN32) && defined(_WIN64)"
-#undef _WIN32 // @@@@ TODO: Remove this line
-#endif
-#if defined(_LINUX) || defined(_LINUX64) || defined(_LINUX32)
-#error "defined(_LINUX) || defined(_LINUX64) || defined(_LINUX32)"
-#endif
-
-#else
-
-#define _LINUX
-
-#if defined(_ix64_) || defined(__x86_64__) || defined(__aarch64__)
-#define _LINUX64
-#ifdef __APPLE__
-#define _MACOS
-#endif
-#else
-#error "32 Bit OS not supported"
-#define _LINUX32
-#ifdef __APPLE__
-#define _MACOS32
-#endif
-#endif
-
-#if defined(_WIN) || defined(_WIN64) || defined(_WIN32)
-#error "defined(_WIN) || defined(_WIN64) || defined(_WIN32)"
-#endif
-
-#endif
-
-#ifdef _WIN
-#define WIN32_LEAN_AND_MEAN
-
-#else
-#ifndef _DEFAULT_SOURCE
-#define _DEFAULT_SOURCE
-#endif
-#endif
-
-#if !defined(_WIN) && !defined(_LINUX) && !defined(_MACOS)
-#error "Please define platform _WIN or _MACOS or _LINUX"
-#endif
-
-//-------------------------------------------------------------------------------------------------
-// Platform specific functions
-
-#include <stdbool.h> // for bool
-#include <stdint.h>  // for uintxx_t, uint_fastxx_t
-
-#if defined(_WIN)
-
-#include <stdio.h>
-
-#include <time.h>
-#include <windows.h>
-
-#elif defined(_LINUX) || defined(_MACOS) // Linux
-
-#include <pthread.h>
-
-#include <stdatomic.h>
-<<<<<<< HEAD
-#define ATOMIC_BOOL_TYPE bool
-=======
-#define ATOMIC_BOOL_TYPE uint_fast8_t
-#define ATOMIC_BOOL atomic_uint_fast8_t
->>>>>>> cc019eb1
-
-#include <arpa/inet.h>
-#include <errno.h>
-#include <sys/socket.h>
-
-#else
-
-#error "Please define platform _WIN or _MACOS or _LINUX"
-
-#endif
-
-#include "main_cfg.h" // for OPTION_xxx
-
-#if !defined(_WIN) && !defined(_LINUX) && !defined(_MACOS)
-#error "Please define platform _WIN, _MACOS or _LINUX"
-#endif
-
-//-------------------------------------------------------------------------------
-// Keyboard
-
-#ifdef OPTION_ENABLE_KEYBOARD
-
-#ifdef _LINUX
-#include <termios.h>
-int _getch(void);
-int _kbhit(void);
-#endif
-
-#ifdef _WIN
-#include <conio.h>
-#endif
-
-#endif // PLATFORM_ENABLE_KEYBOARD
-
-//-------------------------------------------------------------------------------
-// Safe sprintf, strncpy, ...
-
-#if defined(_WIN) // Windows
-
-#define SPRINTF(dest, format, ...) sprintf_s((char *)dest, sizeof(dest), format, __VA_ARGS__)
-#define SNPRINTF(dest, len, format, ...) sprintf_s((char *)dest, len, format, __VA_ARGS__)
-#define STRNCPY(dest, src, n) strncpy(dest, src, n)
-#define STRNLEN(s, n) strnlen_s(s, n)
-
-#elif defined(_LINUX) // Linux
-
-#define SPRINTF(dest, format, ...) snprintf((char *)dest, sizeof(dest), format, __VA_ARGS__)
-#define SNPRINTF(dest, len, format, ...) snprintf((char *)dest, len, format, __VA_ARGS__)
-#define STRNCPY strncpy
-#define STRNLEN strnlen
-
-#endif
-
-#ifdef __cplusplus
-extern "C" {
-#endif
-
-//-------------------------------------------------------------------------------
-// Delay
-
-// Delay based on clock
-void sleepNs(uint32_t ns);
-
-// Delay - Less precise and less CPU load, not based on clock, time domain different
-void sleepMs(uint32_t ms);
-
-//-------------------------------------------------------------------------------
-// Mutex
-
-#if defined(_WIN) // Windows
-
-#define MUTEX CRITICAL_SECTION
-#define mutexLock EnterCriticalSection
-#define mutexUnlock LeaveCriticalSection
-
-#elif defined(_LINUX) // Linux
-
-#define MUTEX pthread_mutex_t
-#define MUTEX_INTIALIZER PTHREAD_MUTEX_INITIALIZER
-#define mutexLock pthread_mutex_lock
-#define mutexUnlock pthread_mutex_unlock
-
-#endif
-
-void mutexInit(MUTEX *m, bool recursive, uint32_t spinCount);
-void mutexDestroy(MUTEX *m);
-
-//-------------------------------------------------------------------------------
-// Threads
-
-#if defined(_WIN) // Windows
-
-typedef HANDLE THREAD;
-#define create_thread(h, t) *h = CreateThread(0, 0, t, NULL, 0, NULL)
-#define join_thread(h) WaitForSingleObject(h, INFINITE);
-#define cancel_thread(h)                                                                                                                                                           \
-    {                                                                                                                                                                              \
-        TerminateThread(h, 0);                                                                                                                                                     \
-        WaitForSingleObject(h, 1000);                                                                                                                                              \
-        CloseHandle(h);                                                                                                                                                            \
-    }
-
-#elif defined(_LINUX) // Linux
-
-typedef pthread_t THREAD;
-#define create_thread(h, t) pthread_create(h, NULL, t, NULL)
-#define join_thread(h) pthread_join(h, NULL)
-#define cancel_thread(h)                                                                                                                                                           \
-    {                                                                                                                                                                              \
-        pthread_detach(h);                                                                                                                                                         \
-        pthread_cancel(h);                                                                                                                                                         \
-    }
-#define yield_thread(void) sched_yield(void)
-
-#endif
-
-//-------------------------------------------------------------------------------
-// Thread local storage
-
-#ifdef __cplusplus
-#define THREAD_LOCAL thread_local
-#elif defined(__STDC_VERSION__) && __STDC_VERSION__ >= 201112L
-#define THREAD_LOCAL _Thread_local
-#elif defined(__GNUC__)
-#define THREAD_LOCAL __thread
-#elif defined(_MSC_VER)
-#define THREAD_LOCAL __declspec(thread)
-#else
-#define THREAD_LOCAL static // Fallback to static (not thread-safe)
-#warning "Thread-local storage not supported, falling back to static"
-#endif
-
-//-------------------------------------------------------------------------------
-// Platform independent socket functions
-
-#if defined(OPTION_ENABLE_TCP) || defined(OPTION_ENABLE_UDP)
-
-#ifdef _LINUX // Linux sockets
-
-#define SOCKET int
-#define INVALID_SOCKET (-1)
-
-#define SOCKADDR_IN struct sockaddr_in
-#define SOCKADDR struct sockaddr
-
-#define SOCKET_ERROR_ABORT EBADF
-#define SOCKET_ERROR_RESET EBADF
-#define SOCKET_ERROR_INTR EBADF
-#define SOCKET_ERROR_WBLOCK EAGAIN
-
-#undef htonll
-#define htonll(val) ((((uint64_t)htonl((uint32_t)val)) << 32) + htonl((uint32_t)(val >> 32)))
-
-#define socketGetLastError(void) errno
-
-#endif
-
-#if defined(_WIN) // Windows // Windows sockets or XL-API
-
-#include <winsock2.h>
-#include <ws2tcpip.h>
-
-#define SOCKET_ERROR_OTHER 1
-#define SOCKET_ERROR_WBLOCK WSAEWOULDBLOCK
-#define SOCKET_ERROR_ABORT WSAECONNABORTED
-#define SOCKET_ERROR_RESET WSAECONNRESET
-#define SOCKET_ERROR_INTR WSAEINTR
-
-int32_t socketGetLastError(void);
-
-#endif
-
-// Timestamp mode
-#define SOCKET_TIMESTAMP_NONE 0    // No timestamps
-#define SOCKET_TIMESTAMP_HW 1      // Hardware clock
-#define SOCKET_TIMESTAMP_HW_SYNT 2 // Hardware clock syntonized to PC clock
-#define SOCKET_TIMESTAMP_PC 3      // PC clock
-
-// Clock mode
-#define SOCKET_TIMESTAMP_FREE_RUNNING 0
-#define SOCKET_TIMESTAMP_SOFTWARE_SYNC 1
-
-bool socketStartup(void);
-void socketCleanup(void);
-bool socketOpen(SOCKET *sp, bool useTCP, bool nonBlocking, bool reuseaddr, bool timestamps);
-bool socketBind(SOCKET sock, uint8_t *addr, uint16_t port);
-bool socketJoin(SOCKET sock, uint8_t *maddr);
-bool socketListen(SOCKET sock);
-SOCKET socketAccept(SOCKET sock, uint8_t *addr);
-int16_t socketRecv(SOCKET sock, uint8_t *buffer, uint16_t bufferSize, bool waitAll);
-int16_t socketRecvFrom(SOCKET sock, uint8_t *buffer, uint16_t bufferSize, uint8_t *srcAddr, uint16_t *srcPort, uint64_t *time);
-int16_t socketSend(SOCKET sock, const uint8_t *buffer, uint16_t bufferSize);
-int16_t socketSendTo(SOCKET sock, const uint8_t *buffer, uint16_t bufferSize, const uint8_t *addr, uint16_t port, uint64_t *time);
-bool socketShutdown(SOCKET sock);
-bool socketClose(SOCKET *sp);
-#ifdef OPTION_ENABLE_GET_LOCAL_ADDR
-bool socketGetLocalAddr(uint8_t *mac, uint8_t *addr);
-#endif
-
-#endif
-
-//-------------------------------------------------------------------------------
-// High resolution clock
-
-#ifdef OPTION_CLOCK_TICKS_1NS
-
-#define CLOCK_TICKS_PER_M (1000000000ULL * 60)
-#define CLOCK_TICKS_PER_S 1000000000
-#define CLOCK_TICKS_PER_MS 1000000
-#define CLOCK_TICKS_PER_US 1000
-#define CLOCK_TICKS_PER_NS 1
-
-#else
-
-#ifndef OPTION_CLOCK_TICKS_1US
-#error "Please define OPTION_CLOCK_TICKS_1NS or OPTION_CLOCK_TICKS_1US"
-#endif
-
-#define CLOCK_TICKS_PER_S 1000000
-#define CLOCK_TICKS_PER_MS 1000
-#define CLOCK_TICKS_PER_US 1
-
-#endif
-
-// Clock
-bool clockInit(void);
-uint64_t clockGet(void);
-uint64_t clockGetLast(void);
-char *clockGetString(char *s, uint32_t l, uint64_t c);
-char *clockGetTimeString(char *s, uint32_t l, int64_t c);
-
-//-------------------------------------------------------------------------------
-// Atomic operations
-
-// Atomic operations emulation for Windows
-#ifdef _WIN
-
-#ifdef _WIN32_
-#error "Windows32 not implemented yet"
-#endif
-#ifdef _WIN64
-//#error "Remove this line to enable Windows64 atomic emulation, this is for demonstration and test purposes only"
-#endif
-
-// On Windows 64 we rely on the x86-64 strong memory model and assume atomic 64 bit load/store
-// Use a mutex for thread safe atomic_fetch_add/sub and atomic_compare_exchange
-// The windows version is for demonstration and test purposes, not optimized for minimal locking overhead
-#define memory_order_acq_rel 0
-#define memory_order_relaxed 0
-#define memory_order_acquire 0
-#define memory_order_release 0
-
-<<<<<<< HEAD
-#define atomic_bool uint64_t
-=======
->>>>>>> cc019eb1
-#define atomic_uint_fast64_t uint64_t
-#define atomic_uintptr_t uintptr_t
-#define atomic_uint_fast8_t uint64_t
-
-#define ATOMIC_BOOL_TYPE uint64_t
-<<<<<<< HEAD
-=======
-#define ATOMIC_BOOL uint64_t
->>>>>>> cc019eb1
-
-#define atomic_store_explicit(a, b, c) (*(a)) = (b)
-#define atomic_load_explicit(a, b) (*(a))
-
-extern MUTEX gWinMutex;
-
-uint64_t atomic_exchange_explicit(uint64_t *a, uint64_t b, int c);
-uint64_t atomic_fetch_add_explicit(uint64_t *a, uint64_t b, int c);
-uint64_t atomic_fetch_sub_explicit(uint64_t *a, uint64_t b, int c);
-bool atomic_compare_exchange_strong_explicit(uint64_t *a, uint64_t *b, uint64_t c, int d, int e);
-bool atomic_compare_exchange_weak_explicit(uint64_t *a, uint64_t *b, uint64_t c, int d, int e);
-bool atomic_compare_exchange_strong_explicit(uint64_t *a, uint64_t *b, uint64_t c, int d, int e);
-bool atomic_compare_exchange_weak_explicit(uint64_t *a, uint64_t *b, uint64_t c, int d, int e);
-
-#endif
-
-#ifdef __cplusplus
-} // extern "C"
-#endif
+#pragma once
+#define __PLATFORM_H__
+
+/*----------------------------------------------------------------------------
+| File:
+|   platform.h
+|
+| Description:
+|   XCPlite internal header file for platform.c
+|
+| Copyright (c) Vector Informatik GmbH. All rights reserved.
+| See LICENSE file in the project root for details.
+|
+ ----------------------------------------------------------------------------*/
+
+//-------------------------------------------------------------------------------------------------
+// Platform defines
+
+// 64 Bit or 32 Bit platform
+#if defined(__x86_64__) || defined(_M_X64) || defined(__aarch64__) || defined(_WIN64)
+#define PLATFORM_64BIT
+#else
+#define PLATFORM_32BIT
+#endif
+
+// Windows or Linux/macOS ?
+#if defined(_WIN32) || defined(_WIN64)
+
+#define _WIN
+
+#if defined(_WIN32) && defined(_WIN64)
+// #error "defined(_WIN32) && defined(_WIN64)"
+#undef _WIN32 // @@@@ TODO: Remove this line
+#endif
+#if defined(_LINUX) || defined(_LINUX64) || defined(_LINUX32)
+#error "defined(_LINUX) || defined(_LINUX64) || defined(_LINUX32)"
+#endif
+
+#else
+
+#define _LINUX
+
+#if defined(_ix64_) || defined(__x86_64__) || defined(__aarch64__)
+#define _LINUX64
+#ifdef __APPLE__
+#define _MACOS
+#endif
+#else
+#error "32 Bit OS not supported"
+#define _LINUX32
+#ifdef __APPLE__
+#define _MACOS32
+#endif
+#endif
+
+#if defined(_WIN) || defined(_WIN64) || defined(_WIN32)
+#error "defined(_WIN) || defined(_WIN64) || defined(_WIN32)"
+#endif
+
+#endif
+
+#ifdef _WIN
+#define WIN32_LEAN_AND_MEAN
+
+#else
+#ifndef _DEFAULT_SOURCE
+#define _DEFAULT_SOURCE
+#endif
+#endif
+
+#if !defined(_WIN) && !defined(_LINUX) && !defined(_MACOS)
+#error "Please define platform _WIN or _MACOS or _LINUX"
+#endif
+
+//-------------------------------------------------------------------------------------------------
+// Platform specific functions
+
+#include <stdbool.h> // for bool
+#include <stdint.h>  // for uintxx_t, uint_fastxx_t
+
+#if defined(_WIN)
+
+#include <stdio.h>
+
+#include <time.h>
+#include <windows.h>
+
+#elif defined(_LINUX) || defined(_MACOS) // Linux
+
+#include <pthread.h>
+
+#include <stdatomic.h>
+#define ATOMIC_BOOL_TYPE uint_fast8_t
+#define ATOMIC_BOOL atomic_uint_fast8_t
+
+#include <arpa/inet.h>
+#include <errno.h>
+#include <sys/socket.h>
+
+#else
+
+#error "Please define platform _WIN or _MACOS or _LINUX"
+
+#endif
+
+#include "main_cfg.h" // for OPTION_xxx
+
+#if !defined(_WIN) && !defined(_LINUX) && !defined(_MACOS)
+#error "Please define platform _WIN, _MACOS or _LINUX"
+#endif
+
+//-------------------------------------------------------------------------------
+// Keyboard
+
+#ifdef OPTION_ENABLE_KEYBOARD
+
+#ifdef _LINUX
+#include <termios.h>
+int _getch(void);
+int _kbhit(void);
+#endif
+
+#ifdef _WIN
+#include <conio.h>
+#endif
+
+#endif // PLATFORM_ENABLE_KEYBOARD
+
+//-------------------------------------------------------------------------------
+// Safe sprintf, strncpy, ...
+
+#if defined(_WIN) // Windows
+
+#define SPRINTF(dest, format, ...) sprintf_s((char *)dest, sizeof(dest), format, __VA_ARGS__)
+#define SNPRINTF(dest, len, format, ...) sprintf_s((char *)dest, len, format, __VA_ARGS__)
+#define STRNCPY(dest, src, n) strncpy(dest, src, n)
+#define STRNLEN(s, n) strnlen_s(s, n)
+
+#elif defined(_LINUX) // Linux
+
+#define SPRINTF(dest, format, ...) snprintf((char *)dest, sizeof(dest), format, __VA_ARGS__)
+#define SNPRINTF(dest, len, format, ...) snprintf((char *)dest, len, format, __VA_ARGS__)
+#define STRNCPY strncpy
+#define STRNLEN strnlen
+
+#endif
+
+#ifdef __cplusplus
+extern "C" {
+#endif
+
+//-------------------------------------------------------------------------------
+// Delay
+
+// Delay based on clock
+void sleepNs(uint32_t ns);
+
+// Delay - Less precise and less CPU load, not based on clock, time domain different
+void sleepMs(uint32_t ms);
+
+//-------------------------------------------------------------------------------
+// Mutex
+
+#if defined(_WIN) // Windows
+
+#define MUTEX CRITICAL_SECTION
+#define mutexLock EnterCriticalSection
+#define mutexUnlock LeaveCriticalSection
+
+#elif defined(_LINUX) // Linux
+
+#define MUTEX pthread_mutex_t
+#define MUTEX_INTIALIZER PTHREAD_MUTEX_INITIALIZER
+#define mutexLock pthread_mutex_lock
+#define mutexUnlock pthread_mutex_unlock
+
+#endif
+
+void mutexInit(MUTEX *m, bool recursive, uint32_t spinCount);
+void mutexDestroy(MUTEX *m);
+
+//-------------------------------------------------------------------------------
+// Threads
+
+#if defined(_WIN) // Windows
+
+typedef HANDLE THREAD;
+#define create_thread(h, t) *h = CreateThread(0, 0, t, NULL, 0, NULL)
+#define join_thread(h) WaitForSingleObject(h, INFINITE);
+#define cancel_thread(h)                                                                                                                                                           \
+    {                                                                                                                                                                              \
+        TerminateThread(h, 0);                                                                                                                                                     \
+        WaitForSingleObject(h, 1000);                                                                                                                                              \
+        CloseHandle(h);                                                                                                                                                            \
+    }
+
+#elif defined(_LINUX) // Linux
+
+typedef pthread_t THREAD;
+#define create_thread(h, t) pthread_create(h, NULL, t, NULL)
+#define join_thread(h) pthread_join(h, NULL)
+#define cancel_thread(h)                                                                                                                                                           \
+    {                                                                                                                                                                              \
+        pthread_detach(h);                                                                                                                                                         \
+        pthread_cancel(h);                                                                                                                                                         \
+    }
+#define yield_thread(void) sched_yield(void)
+
+#endif
+
+//-------------------------------------------------------------------------------
+// Thread local storage
+
+#ifdef __cplusplus
+#define THREAD_LOCAL thread_local
+#elif defined(__STDC_VERSION__) && __STDC_VERSION__ >= 201112L
+#define THREAD_LOCAL _Thread_local
+#elif defined(__GNUC__)
+#define THREAD_LOCAL __thread
+#elif defined(_MSC_VER)
+#define THREAD_LOCAL __declspec(thread)
+#else
+#define THREAD_LOCAL static // Fallback to static (not thread-safe)
+#warning "Thread-local storage not supported, falling back to static"
+#endif
+
+//-------------------------------------------------------------------------------
+// Platform independent socket functions
+
+#if defined(OPTION_ENABLE_TCP) || defined(OPTION_ENABLE_UDP)
+
+#ifdef _LINUX // Linux sockets
+
+#define SOCKET int
+#define INVALID_SOCKET (-1)
+
+#define SOCKADDR_IN struct sockaddr_in
+#define SOCKADDR struct sockaddr
+
+#define SOCKET_ERROR_ABORT EBADF
+#define SOCKET_ERROR_RESET EBADF
+#define SOCKET_ERROR_INTR EBADF
+#define SOCKET_ERROR_WBLOCK EAGAIN
+
+#undef htonll
+#define htonll(val) ((((uint64_t)htonl((uint32_t)val)) << 32) + htonl((uint32_t)(val >> 32)))
+
+#define socketGetLastError(void) errno
+
+#endif
+
+#if defined(_WIN) // Windows // Windows sockets or XL-API
+
+#include <winsock2.h>
+#include <ws2tcpip.h>
+
+#define SOCKET_ERROR_OTHER 1
+#define SOCKET_ERROR_WBLOCK WSAEWOULDBLOCK
+#define SOCKET_ERROR_ABORT WSAECONNABORTED
+#define SOCKET_ERROR_RESET WSAECONNRESET
+#define SOCKET_ERROR_INTR WSAEINTR
+
+int32_t socketGetLastError(void);
+
+#endif
+
+// Timestamp mode
+#define SOCKET_TIMESTAMP_NONE 0    // No timestamps
+#define SOCKET_TIMESTAMP_HW 1      // Hardware clock
+#define SOCKET_TIMESTAMP_HW_SYNT 2 // Hardware clock syntonized to PC clock
+#define SOCKET_TIMESTAMP_PC 3      // PC clock
+
+// Clock mode
+#define SOCKET_TIMESTAMP_FREE_RUNNING 0
+#define SOCKET_TIMESTAMP_SOFTWARE_SYNC 1
+
+bool socketStartup(void);
+void socketCleanup(void);
+bool socketOpen(SOCKET *sp, bool useTCP, bool nonBlocking, bool reuseaddr, bool timestamps);
+bool socketBind(SOCKET sock, uint8_t *addr, uint16_t port);
+bool socketJoin(SOCKET sock, uint8_t *maddr);
+bool socketListen(SOCKET sock);
+SOCKET socketAccept(SOCKET sock, uint8_t *addr);
+int16_t socketRecv(SOCKET sock, uint8_t *buffer, uint16_t bufferSize, bool waitAll);
+int16_t socketRecvFrom(SOCKET sock, uint8_t *buffer, uint16_t bufferSize, uint8_t *srcAddr, uint16_t *srcPort, uint64_t *time);
+int16_t socketSend(SOCKET sock, const uint8_t *buffer, uint16_t bufferSize);
+int16_t socketSendTo(SOCKET sock, const uint8_t *buffer, uint16_t bufferSize, const uint8_t *addr, uint16_t port, uint64_t *time);
+bool socketShutdown(SOCKET sock);
+bool socketClose(SOCKET *sp);
+#ifdef OPTION_ENABLE_GET_LOCAL_ADDR
+bool socketGetLocalAddr(uint8_t *mac, uint8_t *addr);
+#endif
+
+#endif
+
+//-------------------------------------------------------------------------------
+// High resolution clock
+
+#ifdef OPTION_CLOCK_TICKS_1NS
+
+#define CLOCK_TICKS_PER_M (1000000000ULL * 60)
+#define CLOCK_TICKS_PER_S 1000000000
+#define CLOCK_TICKS_PER_MS 1000000
+#define CLOCK_TICKS_PER_US 1000
+#define CLOCK_TICKS_PER_NS 1
+
+#else
+
+#ifndef OPTION_CLOCK_TICKS_1US
+#error "Please define OPTION_CLOCK_TICKS_1NS or OPTION_CLOCK_TICKS_1US"
+#endif
+
+#define CLOCK_TICKS_PER_S 1000000
+#define CLOCK_TICKS_PER_MS 1000
+#define CLOCK_TICKS_PER_US 1
+
+#endif
+
+// Clock
+bool clockInit(void);
+uint64_t clockGet(void);
+uint64_t clockGetLast(void);
+char *clockGetString(char *s, uint32_t l, uint64_t c);
+char *clockGetTimeString(char *s, uint32_t l, int64_t c);
+
+//-------------------------------------------------------------------------------
+// Atomic operations
+
+// Atomic operations emulation for Windows
+#ifdef _WIN
+
+#ifdef _WIN32_
+#error "Windows32 not implemented yet"
+#endif
+#ifdef _WIN64
+//#error "Remove this line to enable Windows64 atomic emulation, this is for demonstration and test purposes only"
+#endif
+
+// On Windows 64 we rely on the x86-64 strong memory model and assume atomic 64 bit load/store
+// Use a mutex for thread safe atomic_fetch_add/sub and atomic_compare_exchange
+// The windows version is for demonstration and test purposes, not optimized for minimal locking overhead
+#define memory_order_acq_rel 0
+#define memory_order_relaxed 0
+#define memory_order_acquire 0
+#define memory_order_release 0
+
+#define atomic_uint_fast64_t uint64_t
+#define atomic_uintptr_t uintptr_t
+#define atomic_uint_fast8_t uint64_t
+
+#define ATOMIC_BOOL_TYPE uint64_t
+#define ATOMIC_BOOL uint64_t
+
+#define atomic_store_explicit(a, b, c) (*(a)) = (b)
+#define atomic_load_explicit(a, b) (*(a))
+
+extern MUTEX gWinMutex;
+
+uint64_t atomic_exchange_explicit(uint64_t *a, uint64_t b, int c);
+uint64_t atomic_fetch_add_explicit(uint64_t *a, uint64_t b, int c);
+uint64_t atomic_fetch_sub_explicit(uint64_t *a, uint64_t b, int c);
+bool atomic_compare_exchange_strong_explicit(uint64_t *a, uint64_t *b, uint64_t c, int d, int e);
+bool atomic_compare_exchange_weak_explicit(uint64_t *a, uint64_t *b, uint64_t c, int d, int e);
+bool atomic_compare_exchange_strong_explicit(uint64_t *a, uint64_t *b, uint64_t c, int d, int e);
+bool atomic_compare_exchange_weak_explicit(uint64_t *a, uint64_t *b, uint64_t c, int d, int e);
+
+#endif
+
+#ifdef __cplusplus
+} // extern "C"
+#endif